--- conflicted
+++ resolved
@@ -71,11 +71,7 @@
                 command = req.payload["command"]
                 user_id = req.payload["user_id"]
 
-<<<<<<< HEAD
-                if command == "/clear_history":
-=======
                 if command.startswith("/clear_history"):
->>>>>>> 6132e0b6
                     if self.model.mode == "chat":
                         logging.info(f"Clearing {user_id}'s history")
                         if self.model.chat_engine.get(user_id) is not None:
