from __future__ import annotations

import logging
import math
import os
import pathlib
import re
import sys
from tempfile import TemporaryDirectory
from typing import Any, List, Optional

import nest_asyncio
import pandas as pd
from git import Repo
from langchain.embeddings import HuggingFaceEmbeddings
from llama_hub.github_repo import GithubClient, GithubRepositoryReader

# from llama_hub.github_repo_collaborators import (
#     GitHubCollaboratorsClient,
#     GitHubRepositoryCollaboratorsReader,
# )
from llama_hub.github_repo_issues import (
    GitHubIssuesClient,
    GitHubRepositoryIssuesReader,
)
from llama_index import (
    Document,
    PromptHelper,
    ServiceContext,
    StorageContext,
    load_index_from_storage,
)
from llama_index.indices.vector_store.base import VectorStoreIndex
from llama_index.llms import AzureOpenAI, HuggingFaceLLM, LlamaCPP, OpenAI
from llama_index.llms.base import LLM
from llama_index.llms.llama_utils import completion_to_prompt, messages_to_prompt
from llama_index.prompts import PromptTemplate
from llama_index.readers import SimpleDirectoryReader
from llama_index.response.schema import RESPONSE_TYPE

nest_asyncio.apply()

from .base import MessageResponse, ResponseModel

LLAMA_INDEX_DIR = "llama_index_indices"
PUBLIC_DATA_DIR = "public"
INTERNAL_DATA_DIR = "turing_internal"


class LlamaIndex(ResponseModel):
    def __init__(
        self,
        model_name: str,
        max_input_size: int,
        data_dir: pathlib.Path,
        which_index: str,
        chunk_size: Optional[int] = None,
        mode: str = "chat",
        k: int = 3,
        chunk_overlap_ratio: float = 0.1,
        force_new_index: bool = False,
        num_output: int = 512,
    ) -> None:
        """
        Base class for models using llama-index.
        This class is not intended to be used directly, but rather subclassed
        to implement the `_prep_llm` method which constructs the LLM to be used.

        Parameters
        ----------
        model_name : str
            Model name to specify which LLM to use.
        max_input_size : int
            Context window size for the LLM.
        data_dir : pathlib.Path
            Path to the data directory.
        which_index : str
            Which index to construct (if force_new_index is True) or use.
            Options are "handbook", "public", or "all_data".
        chunk_size : Optional[int], optional
            Maximum size of chunks to use, by default None.
            If None, this is computed as `ceil(max_input_size / k)`.
        mode : Optional[str], optional
            The type of engine to use when interacting with the data, options of "chat" or "query".
            Default is "chat".
        k : int, optional
            `similarity_top_k` to use in char or query engine, by default 3
        chunk_overlap_ratio : float, optional
            Chunk overlap as a ratio of chunk size, by default 0.1
        force_new_index : bool, optional
            Whether or not to recreate the index vector store,
            by default False
        num_output : int, optional
            Number of outputs for the LLM, by default 512
        """
        super().__init__(emoji="llama")
        logging.info("Setting up Huggingface backend.")
        if mode == "chat":
            logging.info("Setting up chat engine.")
        elif mode == "query":
            logging.info("Setting up query engine.")
        else:
            logging.error("Mode must either be 'query' or 'chat'.")
            sys.exit(1)

        self.max_input_size = max_input_size
        self.model_name = model_name
        self.num_output = num_output
        if chunk_size is None:
            chunk_size = math.ceil(max_input_size / (k + 1))
        self.mode = mode
        self.k = k
        self.chunk_size = chunk_size
        self.chunk_overlap_ratio = chunk_overlap_ratio
        self.data_dir = data_dir
        self.which_index = which_index
        self.documents = []

        # set up LLM
        llm = self._prep_llm()

        # initialise embedding model to use to create the index vectors
        embed_model = HuggingFaceEmbeddings(
            model_name="sentence-transformers/all-mpnet-base-v2"
        )

        # construct the prompt helper
        prompt_helper = PromptHelper(
            context_window=self.max_input_size,
            num_output=self.num_output,
            chunk_size_limit=self.chunk_size,
            chunk_overlap_ratio=self.chunk_overlap_ratio,
        )

        # construct the service context
        service_context = ServiceContext.from_defaults(
            llm=llm,
            embed_model=embed_model,
            prompt_helper=prompt_helper,
            chunk_size=chunk_size,
        )

        if force_new_index:
            logging.info("Generating the index from scratch...")
            self._prep_documents()
            self.index = VectorStoreIndex.from_documents(
                self.documents, service_context=service_context
            )

            # Save the service context and persist the index
            logging.info("Saving the index")
            self.index.storage_context.persist(
                persist_dir=self.data_dir / LLAMA_INDEX_DIR / which_index
            )

        else:
            logging.info("Loading the storage context")
            storage_context = StorageContext.from_defaults(
                persist_dir=self.data_dir / LLAMA_INDEX_DIR / which_index
            )

            logging.info("Loading the pre-processed index")
            self.index = load_index_from_storage(
                storage_context=storage_context, service_context=service_context
            )

        response_mode = "simple_summarize"
        if self.mode == "chat":
<<<<<<< HEAD
            self.chat_engine = {}
            logging.info("Done setting up Huggingface backend for chat engine.")
        elif self.mode == "query":
            self.query_engine = {}
=======
            self.chat_engine = self.index.as_chat_engine(
                chat_mode="context", response_mode=response_mode, similarity_top_k=k
            )
            logging.info("Done setting up Huggingface backend for chat engine.")
        elif self.mode == "query":
            self.query_engine = self.index.as_query_engine(
                response_mode=response_mode, similarity_top_k=k
            )
>>>>>>> 62b81c17
            logging.info("Done setting up Huggingface backend for query engine.")

        self.error_response_template = (
            "Oh no! When I tried to get a response to your prompt, "
            "I got the following error:"
            "\n```\n{}\n```"
        )

    @staticmethod
    def _format_sources(response: RESPONSE_TYPE) -> str:
        """
        Method to format the sources used to compose the response.

        Parameters
        ----------
        response : RESPONSE_TYPE
            response object from the query engine

        Returns
        -------
        str
            String containing the formatted sources that
            were used to compose the response
        """
        texts = []
        for source_node in response.source_nodes:
            # obtain the URL for source
            try:
                node_url = source_node.node.extra_info["url"]
            except KeyError:
                node_url = source_node.node.extra_info["filename"]

            # add its similarity score and append to texts
            source_text = node_url + f" (similarity: {round(source_node.score, 2)})"
            texts.append(source_text)

        result = "I read the following documents to compose this answer:\n"
        result += "\n\n".join(texts)
        return result

    def _get_response(self, msg_in: str, user_id: str) -> str:
        """
        Method to obtain a response from the query/chat engine given
        a message and a user id.

        Parameters
        ----------
        msg_in : str
            Message from user
        user_id : str
            User ID

        Returns
        -------
        str
            String containing the response from the query engine.
        """
        try:
            if self.mode == "chat":
                if self.chat_engine.get(user_id) is None:
                    self.chat_engine[user_id] = self.index.as_chat_engine(
                        chat_mode="context", similarity_top_k=self.k
                    )

                chat_engine = self.chat_engine[user_id]
                response = chat_engine.chat(msg_in)
            elif self.mode == "query":
                if self.query_engine.get(user_id) is None:
                    self.query_engine[user_id] = self.index.as_query_engine(
                        similarity_top_k=self.k
                    )

                query_engine = self.query_engine[user_id]
                response = query_engine.query(msg_in)

            # concatenate the response with the resources that it used
            formatted_response = (
                response.response + "\n\n\n" + self._format_sources(response)
            )
        except Exception as e:  # ignore: broad-except
            formatted_response = self.error_response_template.format(repr(e))
        pattern = (
            r"(?s)^Context information is"
            r".*"
            r"Given the context information and not prior knowledge, answer the question: "
            rf"{msg_in}"
            r"\n(.*)"
        )
        m = re.search(pattern, formatted_response)
        if m:
            answer = m.group(1)
        else:
            logging.warning(
                "Was expecting a backend response with a regular expression but couldn't find a match."
            )
            answer = formatted_response
        return answer

    def _prep_documents(self):
        """
        Method to prepare the documents for the index vector store.

        """
        # Prep the contextual documents
        gh_token = os.getenv("GITHUB_TOKEN")

        if gh_token is None:
            raise ValueError(
                "Please export your github personal access token as 'GITHUB_TOKEN'."
            )

        if self.which_index == "handbook":
            logging.info("Regenerating index only for the handbook")

            # load handbook from repo
            self._load_handbook(gh_token)

        elif self.which_index == "wikis":
            logging.info("Regenerating index only for the wikis")

            # load wikis
            self._load_wikis(gh_token)

        elif self.which_index == "public":
            logging.info("Regenerating index for all PUBLIC. Will take a long time...")

            # load in scraped turing.ac.uk website
            self._load_turing_ac_uk()

            # load public data from repos
            self._load_handbook(gh_token)
            self._load_rse_course(gh_token)
            self._load_rds_course(gh_token)
            self._load_turing_way(gh_token)

        elif self.which_index == "all_data":
            logging.info("Regenerating index for ALL DATA. Will take a long time...")

            # load in scraped turing.ac.uk website
            self._load_turing_ac_uk()

            # load public data from repos
            self._load_handbook(gh_token)
            self._load_rse_course(gh_token)
            self._load_rds_course(gh_token)
            self._load_turing_way(gh_token)

            # load hut23 data
            self._load_hut23(gh_token)

            # load wikis
            self._load_wikis(gh_token)

        else:
            logging.info("The data_files directory is unrecognized")

    def _load_turing_ac_uk(self):
        data_file = f"{self.data_dir}/public/turingacuk-no-boilerplate.csv"
        turing_df = pd.read_csv(data_file)
        turing_df = turing_df[~turing_df.loc[:, "body"].isna()]
        self.documents += [
            Document(text=row[1]["body"], extra_info={"url": row[1]["url"]})
            for row in turing_df.iterrows()
        ]

    def _load_handbook(self, gh_token):
        owner = "alan-turing-institute"
        repo = "REG-handbook"

        handbook_loader = GithubRepositoryReader(
            GithubClient(gh_token),
            owner=owner,
            repo=repo,
            verbose=False,
            filter_file_extensions=([".md"], GithubRepositoryReader.FilterType.INCLUDE),
            filter_directories=(["content"], GithubRepositoryReader.FilterType.INCLUDE),
        )
        self.documents.extend(handbook_loader.load_data(branch="main"))

    def _load_rse_course(self, gh_token):
        owner = "alan-turing-institute"
        repo = "rse-course"

        rse_course_loader = GithubRepositoryReader(
            GithubClient(gh_token),
            owner=owner,
            repo=repo,
            verbose=False,
            filter_file_extensions=(
                [".md", ".ipynb"],
                GithubRepositoryReader.FilterType.INCLUDE,
            ),
        )
        self.documents.extend(rse_course_loader.load_data(branch="main"))

    def _load_rds_course(self, gh_token):
        owner = "alan-turing-institute"
        repo = "rds-course"

        rds_course_loader = GithubRepositoryReader(
            GithubClient(gh_token),
            owner=owner,
            repo=repo,
            verbose=False,
            filter_file_extensions=(
                [".md", ".ipynb"],
                GithubRepositoryReader.FilterType.INCLUDE,
            ),
        )
        self.documents.extend(rds_course_loader.load_data(branch="develop"))

    def _load_turing_way(self, gh_token):
        owner = "the-turing-way"
        repo = "the-turing-way"

        turing_way_loader = GithubRepositoryReader(
            GithubClient(gh_token),
            owner=owner,
            repo=repo,
            verbose=False,
            filter_file_extensions=([".md"], GithubRepositoryReader.FilterType.INCLUDE),
        )
        self.documents.extend(turing_way_loader.load_data(branch="main"))

    def _load_hut23(self, gh_token):
        owner = "alan-turing-institute"
        repo = "Hut23"

        # load repo
        hut23_repo_loader = GithubRepositoryReader(
            GithubClient(gh_token),
            owner=owner,
            repo=repo,
            verbose=False,
            filter_file_extensions=(
                [".md", ".ipynb"],
                GithubRepositoryReader.FilterType.INCLUDE,
            ),
            filter_directories=(
                [
                    "JDs",
                    "development",
                    "newsletters",
                    "objectives",
                    "rfc",
                ],  # we can adjust these
                GithubRepositoryReader.FilterType.INCLUDE,
            ),
        )
        self.documents.extend(hut23_repo_loader.load_data(branch="main"))

        # load_issues
        hut23_issues_loader = GitHubRepositoryIssuesReader(
            GitHubIssuesClient(gh_token),
            owner=owner,
            repo=repo,
            verbose=True,
        )

        issue_docs = hut23_issues_loader.load_data()
        for doc in issue_docs:
            stripped_url = doc.metadata["url"].removeprefix(
                "https://api.github.com/repos/"
            )
            url = os.path.join("https://github.com/", stripped_url)
            doc.metadata["url"] = url
        self.documents.extend(issue_docs)

        # load collaborators
        # hut23_collaborators_loader = GitHubRepositoryCollaboratorsReader(
        #     GitHubCollaboratorsClient(gh_token),
        #     owner=owner,
        #     repo=repo,
        #     verbose=True,
        # )
        # self.documents.extend(hut23_collaborators_loader.load_data())

    def _load_wikis(self, gh_token):
        wiki_urls = [
            "https://github.com/alan-turing-institute/research-engineering-group.wiki.git",
            "https://github.com/alan-turing-institute/Hut23.wiki.git",
        ]

        for url in wiki_urls:
            temp_dir = TemporaryDirectory()
            wiki_path = os.path.join(temp_dir.name, url.split("/")[-1])

            _ = Repo.clone_from(url, wiki_path)

            reader = SimpleDirectoryReader(
                input_dir=wiki_path,
                required_exts=[".md"],
                recursive=True,
                filename_as_id=True,
            )

            # get base url and file names
            base_url = url.removesuffix(".wiki.git")
            fnames = [str(file) for file in reader.input_files]

            # get file urls and create dictionary to map fname to url
            file_urls = [
                os.path.join(base_url, "wiki", fname.split("/")[-1].removesuffix(".md"))
                for fname in fnames
            ]
            file_urls_dict = {
                fname: file_url for fname, file_url in zip(fnames, file_urls)
            }

            def get_urls(fname):
                return {"url": file_urls_dict.get(fname)}

            # add `get_urls` function to reader
            reader.file_metadata = get_urls

            self.documents.extend(reader.load_data())

    def _prep_llm(self) -> LLM:
        """
        Method to prepare the LLM to be used.

        Returns
        -------
        LLM
            LLM to be used.

        Raises
        ------
        NotImplemented
            This must be implemented by a subclass of LlamaIndex.
        """
        raise NotImplementedError(
            "_prep_llm needs to be implemented by a subclass of LlamaIndex."
        )

    def respond(self, message: str, user_id: str) -> MessageResponse:
        """
        Method to respond to a direct message or channel mention in Slack.

        Parameters
        ----------
        msg_in : str
            Message from user
        user_id : str
            User ID

        Returns
        -------
        MessageResponse
            Response from the query engine.
        """
        backend_response = self._get_response(message, user_id)

        return MessageResponse(backend_response)


class LlamaIndexLlamaCPP(LlamaIndex):
    def __init__(
        self,
        model_name: str,
        is_path: bool,
        n_gpu_layers: int = 0,
        *args: Any,
        **kwargs: Any,
    ) -> None:
        """
        `LlamaIndexLlamaCPP` is a subclass of `LlamaIndex` that uses
        llama-cpp to implement the LLM.

        Parameters
        ----------
        model_name : str
            Either the path to the model or the URL to download the model from
        is_path : bool, optional
            If True, model_name is used as a path to the model file,
            otherwise it should be the URL to download the model
        n_gpu_layers : int, optional
            Number of layers to offload to GPU.
            If -1, all layers are offloaded, by default 0
        """
        self.is_path = is_path
        self.n_gpu_layers = n_gpu_layers
        super().__init__(*args, model_name=model_name, **kwargs)

    def _prep_llm(self) -> LLM:
        logging.info(
            f"Setting up LlamaCPP LLM (model {self.model_name}) on {self.n_gpu_layers} GPU layers"
        )
        logging.info(
            f"LlamaCPP-args: (context_window: {self.max_input_size}, num_output: {self.num_output})"
        )

        return LlamaCPP(
            model_url=self.model_name if not self.is_path else None,
            model_path=self.model_name if self.is_path else None,
            temperature=0.1,
            max_new_tokens=self.num_output,
            context_window=self.max_input_size,
            # kwargs to pass to __call__()
            generate_kwargs={},
            # kwargs to pass to __init__()
            model_kwargs={"n_gpu_layers": self.n_gpu_layers},
            # transform inputs into Llama2 format
            messages_to_prompt=messages_to_prompt,
            completion_to_prompt=completion_to_prompt,
            verbose=True,
        )


class LlamaIndexHF(LlamaIndex):
    def __init__(
        self,
        model_name: str = "StabilityAI/stablelm-tuned-alpha-3b",
        device: str = "auto",
        *args: Any,
        **kwargs: Any,
    ) -> None:
        """
        `LlamaIndexHF` is a subclass of `LlamaIndex` that uses HuggingFace's
        `transformers` library to implement the LLM.

        Parameters
        ----------
        model_name : str, optional
            Model name from Huggingface's model hub,
            by default "StabilityAI/stablelm-tuned-alpha-3b".
        device : str, optional
            Device map to use for the LLM, by default "auto".
        """
        self.device = device
        super().__init__(*args, model_name=model_name, **kwargs)

    def _prep_llm(self) -> LLM:
        logging.info(
            f"Setting up Huggingface LLM (model {self.model_name}) on device {self.device}"
        )
        logging.info(
            f"HF-args: (context_window: {self.max_input_size}, num_output: {self.num_output})"
        )

        return HuggingFaceLLM(
            context_window=self.max_input_size,
            max_new_tokens=self.num_output,
            # TODO: allow user to specify the query wrapper prompt for their model
            query_wrapper_prompt=PromptTemplate("<|USER|>{query_str}<|ASSISTANT|>"),
            generate_kwargs={"temperature": 0.1, "do_sample": False},
            tokenizer_name=self.model_name,
            model_name=self.model_name,
            device_map=self.device or "auto",
        )


class LlamaIndexGPTOpenAI(LlamaIndex):
    def __init__(self, *args: Any, **kwargs: Any) -> None:
        """
        `LlamaIndexGPTOpenAI` is a subclass of `LlamaIndex` that uses OpenAI's
        API to implement the LLM.

        Must have `OPENAI_API_KEY` set as an environment variable.
        """
        if os.getenv("OPENAI_API_KEY") is None:
            raise ValueError("You must set OPENAI_API_KEY for OpenAI.")

        self.openai_api_key = os.getenv("OPENAI_API_KEY")
        self.temperature = 0.7
        super().__init__(
            *args, model_name="gpt-3.5-turbo", max_input_size=4096, **kwargs
        )

    def _prep_llm(self) -> LLM:
        return OpenAI(
            model=self.model_name,
            temperature=self.temperature,
            max_tokens=self.num_output,
            api_key=self.openai_api_key,
        )


class LlamaIndexGPTAzure(LlamaIndex):
    def __init__(self, *args: Any, **kwargs: Any) -> None:
        """
        `LlamaIndexGPTAzure` is a subclass of `LlamaIndex` that uses Azure's
        instance of OpenAI's LLMs to implement the LLM.

        Must have the following environment variables set:
        - `OPENAI_API_BASE`: Azure endpoint which looks
          like https://YOUR_RESOURCE_NAME.openai.azure.com/
        - `OPENAI_API_KEY`: Azure API key
        """
        if os.getenv("OPENAI_AZURE_API_BASE") is None:
            raise ValueError(
                "You must set OPENAI_AZURE_API_BASE to your Azure endpoint. "
                "It should look like https://YOUR_RESOURCE_NAME.openai.azure.com/"
            )
        if os.getenv("OPENAI_AZURE_API_KEY") is None:
            raise ValueError("You must set OPENAI_AZURE_API_KEY for Azure OpenAI.")

        # deployment name can be found in the Azure AI Studio portal
        self.deployment_name = "reginald-gpt35-turbo"
        self.openai_api_base = os.getenv("OPENAI_AZURE_API_BASE")
        self.openai_api_key = os.getenv("OPENAI_AZURE_API_KEY")
        self.openai_api_version = "2023-03-15-preview"
        self.temperature = 0.7
        super().__init__(
            *args, model_name="gpt-3.5-turbo", max_input_size=4096, **kwargs
        )

    def _prep_llm(self) -> LLM:
        return AzureOpenAI(
            model=self.model_name,
            engine=self.deployment_name,
            temperature=self.temperature,
            max_tokens=self.num_output,
            api_key=self.openai_api_key,
            api_base=self.openai_api_base,
            api_type="azure",
            api_version=self.openai_api_version,
        )<|MERGE_RESOLUTION|>--- conflicted
+++ resolved
@@ -166,21 +166,12 @@
 
         response_mode = "simple_summarize"
         if self.mode == "chat":
-<<<<<<< HEAD
             self.chat_engine = {}
-            logging.info("Done setting up Huggingface backend for chat engine.")
-        elif self.mode == "query":
-            self.query_engine = {}
-=======
-            self.chat_engine = self.index.as_chat_engine(
-                chat_mode="context", response_mode=response_mode, similarity_top_k=k
-            )
             logging.info("Done setting up Huggingface backend for chat engine.")
         elif self.mode == "query":
             self.query_engine = self.index.as_query_engine(
                 response_mode=response_mode, similarity_top_k=k
             )
->>>>>>> 62b81c17
             logging.info("Done setting up Huggingface backend for query engine.")
 
         self.error_response_template = (
@@ -238,22 +229,21 @@
         str
             String containing the response from the query engine.
         """
+        response_mode = "simple_summarize"
         try:
             if self.mode == "chat":
+                # create chat engine for user if does not exist
                 if self.chat_engine.get(user_id) is None:
                     self.chat_engine[user_id] = self.index.as_chat_engine(
-                        chat_mode="context", similarity_top_k=self.k
+                        chat_mode="context",
+                        response_mode=response_mode,
+                        similarity_top_k=self.k,
                     )
 
+                # obtain chat engine for particular user
                 chat_engine = self.chat_engine[user_id]
                 response = chat_engine.chat(msg_in)
             elif self.mode == "query":
-                if self.query_engine.get(user_id) is None:
-                    self.query_engine[user_id] = self.index.as_query_engine(
-                        similarity_top_k=self.k
-                    )
-
-                query_engine = self.query_engine[user_id]
                 response = query_engine.query(msg_in)
 
             # concatenate the response with the resources that it used
