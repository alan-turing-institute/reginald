--- conflicted
+++ resolved
@@ -26,21 +26,12 @@
 from .base import MessageResponse, ResponseModel
 
 DATA_DIR = pathlib.Path(__file__).parent.parent.parent.parent / "data"
-<<<<<<< HEAD
-# TOD Leaving out the wiki for now while we figure out if we are okay sending it to
-# OpenAI.
 DATA_FILES = (
     list((DATA_DIR / "public").glob("**/*.md"))
     + list((DATA_DIR / "public").glob("**/*.csv"))
     + list((DATA_DIR / "public").glob("**/*.txt"))
 )
 QUANTIZE = False  # Doesn't work on M1
-=======
-# TODO Leaving out the wiki for now while we figure out if we are okay sending it to OpenAI.
-DATA_FILES = [DATA_DIR / "handbook-scraped.csv"] + list(
-    (DATA_DIR / "the_turing_way_md").glob("*.md")
-)
->>>>>>> 12caa206
 
 
 class CustomLLM(LLM):
