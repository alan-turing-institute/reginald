from __future__ import annotations

# Standard library imports
import logging
<<<<<<< HEAD
import os
=======
import pathlib
>>>>>>> e9e8b39c
import re

# Third-party imports
import accelerate
import pandas as pd
import torch
import transformers
from langchain.chat_models import ChatOpenAI
from langchain.embeddings.huggingface import HuggingFaceEmbeddings
from langchain.llms.base import LLM
from llama_index import (
    Document,
    LangchainEmbedding,
    LLMPredictor,
    PromptHelper,
    ServiceContext,
)
from llama_index.indices.vector_store.base import GPTVectorStoreIndex
<<<<<<< HEAD
from transformers import (
    AutoModelForCausalLM,
    AutoTokenizer,
    BitsAndBytesConfig,
    pipeline,
)
=======
>>>>>>> e9e8b39c

# Local imports
from .base import MessageResponse, ResponseModel

<<<<<<< HEAD
QUANTIZATION_CONFIG = BitsAndBytesConfig(
    load_in_4bit=True,
    bnb_4bit_compute_dtype=torch.float16,
    bnb_4bit_quant_type="nf4",
    bnb_4bit_use_double_quant=True,
)


DATA_DIR = os.path.join(os.path.dirname(__file__), "..", "data")
DATA_FILES = [f"{DATA_DIR}/handbook-scraped.csv", f"{DATA_DIR}/wiki-scraped.csv"]
=======
DATA_DIRECTORY = pathlib.Path(__file__).parent.parent.parent.parent / "data"
DATA_FILES = ["handbook-scraped.csv", "wiki-scraped.csv"]
>>>>>>> e9e8b39c
MODEL_NAME = "distilgpt2"
QUANTIZE = False  # Doesn't work on M1


class CustomLLM(LLM):
    model_name: str
    pipeline: transformers.pipelines.text_generation.TextGenerationPipeline

    @property
    def _llm_type(self) -> str:
        return "custom"

    def _call(self, prompt, stop=None):
        return self.pipeline(prompt, max_new_tokens=9999)[0]["generated_text"]

    @property
    def _identifying_params(self) -> dict:
        """Get the identifying parameters."""
        return {"model_name": self.model_name}


class Hugs(ResponseModel):
    def __init__(self):
        logging.info("Setting up Huggingface backend.")
        # Prep the contextual documents
        documents = []
        for data_file in DATA_FILES:
            df = pd.read_csv(DATA_DIRECTORY / data_file)
            text_list = df["body"].dropna()
            documents += [Document(t) for t in text_list]

<<<<<<< HEAD
=======
        # Decide what device to use
        # TODO This should probably be used when running on a GPU.
        # accelerator = accelerate.Accelerator()
        # device = accelerator.device

        # Create the model object
        tokenizer = transformers.AutoTokenizer.from_pretrained(MODEL_NAME)
        model_pipeline = transformers.pipeline(
            "text-generation",
            model=MODEL_NAME,
            tokenizer=tokenizer,
            trust_remote_code=True,
        )

        llm_predictor = LLMPredictor(
            llm=CustomLLM(model_name=MODEL_NAME, pipeline=model_pipeline)
        )
>>>>>>> e9e8b39c
        hfemb = HuggingFaceEmbeddings()
        embed_model = LangchainEmbedding(hfemb)

        # set number of output tokens
        num_output = 512

        if MODEL_NAME == "gpt-3.5-turbo":
            # Use OpenAI API
            # set maximum input size
            max_input_size = 4096

            llm_predictor = LLMPredictor(
                llm=ChatOpenAI(temperature=0.7, model=MODEL_NAME, max_tokens=num_output)
            )
        else:
            # Use open-source LLM from transformers
            # set maximum input size
            max_input_size = 1024

            # Decide what device to use
            # TODO This should probably be used when running on a GPU.
            accelerator = accelerate.Accelerator()
            device = accelerator.device

            # Create the model object
            tokenizer = AutoTokenizer.from_pretrained(MODEL_NAME)
            model_kwargs = (
                {"quantization_config": QUANTIZATION_CONFIG, "device_map": "auto"}
                if QUANTIZE
                else {}
            )
            model = AutoModelForCausalLM.from_pretrained(
                MODEL_NAME, trust_remote_code=True, **model_kwargs
            )
            model_pipeline = pipeline(
                "text-generation",
                model=model,
                tokenizer=tokenizer,
                device=device if not QUANTIZE else None,
            )

            llm_predictor = LLMPredictor(
                llm=CustomLLM(model_name=MODEL_NAME, pipeline=model_pipeline)
            )

        # set maximum chunk overlap
        chunk_size_limit = 300
        chunk_overlap_ratio = 0.1

        prompt_helper = PromptHelper(
            context_window=max_input_size,
            num_output=num_output,
            chunk_size_limit=chunk_size_limit,
            chunk_overlap_ratio=chunk_overlap_ratio,
        )

        service_context = ServiceContext.from_defaults(
            llm_predictor=llm_predictor,
            embed_model=embed_model,
            prompt_helper=prompt_helper,
        )

        self.index = GPTVectorStoreIndex.from_documents(
            documents, service_context=service_context
        )
        self.query_engine = self.index.as_query_engine()
        logging.info("Done setting up Huggingface backend.")

        self.error_response_template = (
            "Oh no! When I tried to get a response to your prompt, "
            "I got the following error:"
            "\n```\n{}\n```"
        )

    def _get_response(self, msg_in: str, user_id: str) -> str:
        msg_out = f"<@{user_id}>, you asked me: {msg_in}\n"
        try:
            query_response = self.query_engine.query(msg_in)
            # concatenate the response with the reources that it used
            response = (
                query_response.response
                + "\n\n\nCitations:\n"
                + ("-" * 50)
                + "\n"
                + query_response.get_formatted_sources()
            )
        except Exception as e:  # ignore: broad-except
            response = self.error_response_template.format(repr(e))
        pattern = (
            r"(?s)^Context information is"
            r".*"
            r"Given the context information and not prior knowledge, "
            "answer the question:"
            rf" {msg_in}"
            r"\n(.*)"
        )
        m = re.search(pattern, response)
        if m:
            answer = m.group(1)
        else:
            logging.warning(
                "Was expecting a backend response with a regular expression "
                "but couldn't find a match."
            )
            answer = response
        msg_out += answer
        return msg_out

    def direct_message(self, message: str, user_id: str) -> MessageResponse:
        backend_response = self._get_response(message, user_id)
        return MessageResponse(backend_response, None)

    def channel_mention(self, message: str, user_id: str) -> MessageResponse:
        backend_response = self._get_response(message, user_id)
        return MessageResponse(backend_response, None)<|MERGE_RESOLUTION|>--- conflicted
+++ resolved
@@ -2,11 +2,7 @@
 
 # Standard library imports
 import logging
-<<<<<<< HEAD
-import os
-=======
 import pathlib
->>>>>>> e9e8b39c
 import re
 
 # Third-party imports
@@ -25,20 +21,16 @@
     ServiceContext,
 )
 from llama_index.indices.vector_store.base import GPTVectorStoreIndex
-<<<<<<< HEAD
 from transformers import (
     AutoModelForCausalLM,
     AutoTokenizer,
     BitsAndBytesConfig,
     pipeline,
 )
-=======
->>>>>>> e9e8b39c
 
 # Local imports
 from .base import MessageResponse, ResponseModel
 
-<<<<<<< HEAD
 QUANTIZATION_CONFIG = BitsAndBytesConfig(
     load_in_4bit=True,
     bnb_4bit_compute_dtype=torch.float16,
@@ -47,12 +39,8 @@
 )
 
 
-DATA_DIR = os.path.join(os.path.dirname(__file__), "..", "data")
-DATA_FILES = [f"{DATA_DIR}/handbook-scraped.csv", f"{DATA_DIR}/wiki-scraped.csv"]
-=======
-DATA_DIRECTORY = pathlib.Path(__file__).parent.parent.parent.parent / "data"
-DATA_FILES = ["handbook-scraped.csv", "wiki-scraped.csv"]
->>>>>>> e9e8b39c
+DATA_DIR = pathlib.Path(__file__).parent.parent.parent.parent / "data"
+DATA_FILES = [DATA_DIR / "handbook-scraped.csv", DATA_DIR / "wiki-scraped.csv"]
 MODEL_NAME = "distilgpt2"
 QUANTIZE = False  # Doesn't work on M1
 
@@ -80,30 +68,10 @@
         # Prep the contextual documents
         documents = []
         for data_file in DATA_FILES:
-            df = pd.read_csv(DATA_DIRECTORY / data_file)
+            df = pd.read_csv(data_file)
             text_list = df["body"].dropna()
             documents += [Document(t) for t in text_list]
 
-<<<<<<< HEAD
-=======
-        # Decide what device to use
-        # TODO This should probably be used when running on a GPU.
-        # accelerator = accelerate.Accelerator()
-        # device = accelerator.device
-
-        # Create the model object
-        tokenizer = transformers.AutoTokenizer.from_pretrained(MODEL_NAME)
-        model_pipeline = transformers.pipeline(
-            "text-generation",
-            model=MODEL_NAME,
-            tokenizer=tokenizer,
-            trust_remote_code=True,
-        )
-
-        llm_predictor = LLMPredictor(
-            llm=CustomLLM(model_name=MODEL_NAME, pipeline=model_pipeline)
-        )
->>>>>>> e9e8b39c
         hfemb = HuggingFaceEmbeddings()
         embed_model = LangchainEmbedding(hfemb)
 
