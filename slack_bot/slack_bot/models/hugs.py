<<<<<<< HEAD
from __future__ import annotations

=======
# Standard library imports
>>>>>>> 2f97b747
import logging
import os
import re

# Third-party imports
import pandas as pd
import transformers
from langchain.chat_models import ChatOpenAI
from langchain.embeddings.huggingface import HuggingFaceEmbeddings
from langchain.llms.base import LLM
from llama_index import (
    Document,
    LangchainEmbedding,
    LLMPredictor,
    PromptHelper,
    ServiceContext,
)
from llama_index.indices.vector_store.base import GPTVectorStoreIndex
from transformers import (
    AutoModelForCausalLM,
    AutoTokenizer,
    BitsAndBytesConfig,
    pipeline,
)

# Local imports
from .base import MessageResponse, ResponseModel

QUANTIZATION_CONFIG = BitsAndBytesConfig(
    load_in_4bit=True,
    bnb_4bit_compute_dtype=torch.float16,
    bnb_4bit_quant_type="nf4",
    bnb_4bit_use_double_quant=True,
)


DATA_DIR = os.path.join(os.path.dirname(__file__), "..", "data")
DATA_FILES = [f"{DATA_DIR}/handbook-scraped.csv", f"{DATA_DIR}/wiki-scraped.csv"]
MODEL_NAME = "distilgpt2"
QUANTIZE = False  # Doesn't work on M1


class CustomLLM(LLM):
    model_name: str
    pipeline: transformers.pipelines.text_generation.TextGenerationPipeline

    @property
    def _llm_type(self) -> str:
        return "custom"

    def _call(self, prompt, stop=None):
        return self.pipeline(prompt, max_new_tokens=9999)[0]["generated_text"]

    @property
    def _identifying_params(self) -> dict:
        """Get the identifying parameters."""
        return {"model_name": self.model_name}


class Hugs(ResponseModel):
    def __init__(self):
        logging.info("Setting up Huggingface backend.")
        # Prep the contextual documents
        documents = []
        for data_file in DATA_FILES:
            df = pd.read_csv(data_file)
            text_list = df["body"].dropna()
            documents += [Document(t) for t in text_list]

        hfemb = HuggingFaceEmbeddings()
        embed_model = LangchainEmbedding(hfemb)

        # set number of output tokens
        num_output = 512

        if MODEL_NAME == "gpt-3.5-turbo":
            # Use OpenAI API
            # set maximum input size
            max_input_size = 4096

            llm_predictor = LLMPredictor(
                llm=ChatOpenAI(temperature=0.7, model=MODEL_NAME, max_tokens=num_output)
            )
        else:
            # Use open-source LLM from transformers
            # set maximum input size
            max_input_size = 1024

            # Decide what device to use
            # TODO This should probably be used when running on a GPU.
            accelerator = accelerate.Accelerator()
            device = accelerator.device

            # Create the model object
            tokenizer = AutoTokenizer.from_pretrained(MODEL_NAME)
            model_kwargs = (
                {"quantization_config": QUANTIZATION_CONFIG, "device_map": "auto"}
                if QUANTIZE
                else {}
            )
            model = AutoModelForCausalLM.from_pretrained(
                MODEL_NAME, trust_remote_code=True, **model_kwargs
            )
            model_pipeline = pipeline(
                "text-generation",
                model=model,
                tokenizer=tokenizer,
                device=device if not QUANTIZE else None,
            )

            llm_predictor = LLMPredictor(
                llm=CustomLLM(model_name=MODEL_NAME, pipeline=model_pipeline)
            )

        # set maximum chunk overlap
        chunk_size_limit = 300
        chunk_overlap_ratio = 0.1

        prompt_helper = PromptHelper(
            context_window=max_input_size,
            num_output=num_output,
            chunk_size_limit=chunk_size_limit,
            chunk_overlap_ratio=chunk_overlap_ratio,
        )

        service_context = ServiceContext.from_defaults(
            llm_predictor=llm_predictor,
            embed_model=embed_model,
            prompt_helper=prompt_helper,
        )

        self.index = GPTVectorStoreIndex.from_documents(
            documents, service_context=service_context
        )
        self.query_engine = self.index.as_query_engine()
        logging.info("Done setting up Huggingface backend.")

        self.error_response_template = (
            "Oh no! When I tried to get a response to your prompt, "
            "I got the following error:"
            "\n```\n{}\n```"
        )

    def _get_response(self, msg_in: str, user_id: str) -> str:
        msg_out = f"<@{user_id}>, you asked me: {msg_in}\n"
        try:
            query_response = self.query_engine.query(msg_in)
            # concatenate the response with the reources that it used
            response = (
                query_response.response
                + "\n\n\nCitations:\n"
                + ("-" * 50)
                + "\n"
                + query_response.get_formatted_sources()
            )
        except Exception as e:  # ignore: broad-except
            response = self.error_response_template.format(repr(e))
        pattern = (
            r"(?s)^Context information is"
            r".*"
            r"Given the context information and not prior knowledge, "
            "answer the question:"
            rf" {msg_in}"
            r"\n(.*)"
        )
        m = re.search(pattern, response)
        if m:
            answer = m.group(1)
        else:
            logging.warning(
                "Was expecting a backend response with a regular expression "
                "but couldn't find a match."
            )
            answer = response
        msg_out += answer
        return msg_out

    def direct_message(self, message: str, user_id: str) -> MessageResponse:
        backend_response = self._get_response(message, user_id)
        return MessageResponse(backend_response, None)

    def channel_mention(self, message: str, user_id: str) -> MessageResponse:
        backend_response = self._get_response(message, user_id)
        return MessageResponse(backend_response, None)<|MERGE_RESOLUTION|>--- conflicted
+++ resolved
@@ -1,9 +1,6 @@
-<<<<<<< HEAD
 from __future__ import annotations
 
-=======
 # Standard library imports
->>>>>>> 2f97b747
 import logging
 import os
 import re
