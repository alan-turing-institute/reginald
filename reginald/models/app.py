from fastapi import FastAPI
from pydantic import BaseModel


class Query(BaseModel):
    message: str
    user_id: str


def create_reginald_app(response_model) -> FastAPI:
    # set up FastAPI
    app = FastAPI()

    # set up basic root endpoint
    @app.get("/")
    async def ping():
        return "pong"

    # set up direct_message endpoint
    #
    # See the note on the below 'POST' endpoint and consider deprecating
    @app.get("/direct_message")
    async def direct_message(query: Query):
        return response_model.direct_message(query.message, query.user_id)

    # A POST direct_message endpoint, equivalent to the above.
    # This provides a version of the endpoint that avoids a surprising use of
    # the message body for a GET request.  Provided as an additional endpoint
    # instead of replacing the GET endpoint to avoid breaking things.
    @app.post("/direct_message")
    async def direct_message(query: Query):
        return response_model.direct_message(query.message, query.user_id)

    # set up channel_mention endpoint
    @app.get("/channel_mention")
    async def channel_mention(query: Query):
        response = response_model.channel_mention(query.message, query.user_id)
        return response

<<<<<<< HEAD
    return app
=======
    # POST channel_mention endpoint: see comment on direct_message
    @app.post("/channel_mention")
    async def channel_mention(query: Query):
        response = response_model.channel_mention(query.message, query.user_id)
        return response

    uvicorn.run(app, host="0.0.0.0", port=8000)


if __name__ == "__main__":
    main()
>>>>>>> a37292a2
<|MERGE_RESOLUTION|>--- conflicted
+++ resolved
@@ -31,24 +31,10 @@
     async def direct_message(query: Query):
         return response_model.direct_message(query.message, query.user_id)
 
-    # set up channel_mention endpoint
-    @app.get("/channel_mention")
-    async def channel_mention(query: Query):
-        response = response_model.channel_mention(query.message, query.user_id)
-        return response
-
-<<<<<<< HEAD
-    return app
-=======
     # POST channel_mention endpoint: see comment on direct_message
     @app.post("/channel_mention")
     async def channel_mention(query: Query):
         response = response_model.channel_mention(query.message, query.user_id)
         return response
 
-    uvicorn.run(app, host="0.0.0.0", port=8000)
-
-
-if __name__ == "__main__":
-    main()
->>>>>>> a37292a2
+    return app