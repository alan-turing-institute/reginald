--- conflicted
+++ resolved
@@ -40,13 +40,8 @@
 transformers = "=4.30.2"
 ipykernel = "^6.23.2"
 xformers = { version="^0.0.20", optional=true }
-<<<<<<< HEAD
-llama-cpp-python = "^0.1.83"
-llama-hub = "^0.0.26"
 ipywidgets = "^8.1.0"
 gitpython = "^3.1.36"
-=======
->>>>>>> 4f287610
 
 [tool.poetry.group.dev.dependencies]
 black = "^23.3.0"
