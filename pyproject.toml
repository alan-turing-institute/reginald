--- conflicted
+++ resolved
@@ -39,19 +39,8 @@
   { version = "^2.0.1", markers = "sys_platform != 'linux'", source = "PyPI", optional=true },
   { version = "^2.0.1+cpu", markers = "sys_platform == 'linux'", source = "torchcpu", optional=true }
 ]
-<<<<<<< HEAD
 transformers = { version="=4.30.2", optional=true }
 uvicorn = { version="^0.23.2", optional=true }
-=======
-transformers = "=4.30.2"
-ipykernel = "^6.23.2"
-xformers = { version="^0.0.20", optional=true }
-ipywidgets = "^8.1.0"
-gitpython = "^3.1.36"
-accelerate = { version="^0.22.0", optional=true }
-uvicorn = "^0.23.2"
-fastapi = "^0.103.1"
->>>>>>> 07bdc3d6
 
 [tool.poetry.group.dev.dependencies]
 black = "^23.3.0"
@@ -110,17 +99,12 @@
     "llama_index",
     "langchain",
     "nbconvert",
-<<<<<<< HEAD
     "openai",
     "pandas",
     "sentence-transformers",
     "slack-sdk",
     "torch",
     "httpx"
-=======
-    "sentence-transformers",
-    "slack-sdk",
->>>>>>> 07bdc3d6
 ]
 bot_chat_completion = [
     "openai",
