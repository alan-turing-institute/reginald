--- conflicted
+++ resolved
@@ -51,16 +51,11 @@
 llama-index-llms-llama-cpp = "^0.1.3"
 llama-index-readers-file = "^0.1.23"
 llama-index-embeddings-langchain = "^0.1.2"
-<<<<<<< HEAD
-langchain-community = "^0.0.31"
-tiktoken = "^0.6.0"
 typer = {extras = ["all"], version = "^0.12.3"}
-=======
 langchain-community = "^0.2.4"
 tiktoken = "^0.7.0"
 llama-index-embeddings-huggingface = "^0.2.1"
 
->>>>>>> 29558a59
 
 [tool.poetry.group.dev.dependencies]
 black = "^24.3.0"
