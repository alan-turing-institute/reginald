[tool.poetry]
name = "reginald-slack"
version = "0.1.0"
description = "A Slack bot for REG Hack Week 2023"
authors = ["evelinag <evelina@evelinag.com>",
           "James Robinson <jrobinson@turing.ac.uk>",
           "Ryan Chan <rchan@turing.ac.uk>",
           "Markus Hauru <mhauru@turing.ac.uk>",
           "May Yong <myong@turing.ac.uk>",
           "James Bishop <jbishop@turing.ac.uk>",
           "Tomas Lazauskas <tlazauskas@turing.ac.uk>",
           "David Beavan <dbeavan@turing.ac.uk>",
           "Levan Bokeria <lbokeria@turing.ac.uk>",
           "Martin O'Reilly <moreilly@turing.ac.uk>"]
readme = "README.md"

[tool.poetry.dependencies]
python = "^3.11"
accelerate = { version="^0.20.3", optional=true }
adapter-transformers = { version="^3.2.1", optional=true }
datasets = { version="^2.12.0", optional=true }
einops = { version="^0.6.1", optional=true }
faiss-cpu = { version="^1.7.4", optional=true }
gradio = { version="^3.34.0", optional=true }
langchain = { version="^0.0.198", optional=true }
llama-index = { version="^0.6.23", optional=true }
pulumi = { version="^3.70.0", optional=true }
pulumi-azure-native = { version="^1.103.0", optional=true }
sentence-transformers = { version="^2.2.2", optional=true }
slack-sdk = { version ="^3.21.3", optional=true }
tokenizers = { version="^0.13.3", optional=true }
torch = { version="^2.0.1", optional=true }
transformers = { version="^4.30.1", optional=true }
<<<<<<< HEAD
bitsandbytes = "^0.39.0"
xformers = "^0.0.20"
=======
ipykernel = "^6.23.2"
>>>>>>> e2d5cdec

[tool.poetry.extras]
azure = ["pulumi", "pulumi-azure-native"]
bot = ["slack-sdk"]
model = ["accelerate", "adapter-transformers", "datasets", "einops", "faiss-cpu", "gradio", "langchain", "llama-index", "sentence-transformers", "tokenizers", "torch", "transformers"]

[tool.poetry.dev-dependencies]
black = "^23.3.0"
isort = "^5.12.0"
pre-commit = "^3.3.2"

[build-system]
requires = ["poetry-core"]
build-backend = "poetry.core.masonry.api"<|MERGE_RESOLUTION|>--- conflicted
+++ resolved
@@ -31,12 +31,9 @@
 tokenizers = { version="^0.13.3", optional=true }
 torch = { version="^2.0.1", optional=true }
 transformers = { version="^4.30.1", optional=true }
-<<<<<<< HEAD
-bitsandbytes = "^0.39.0"
-xformers = "^0.0.20"
-=======
-ipykernel = "^6.23.2"
->>>>>>> e2d5cdec
+ipykernel = { version="^6.23.2", optional=true }
+bitsandbytes = { version="^0.39.0", optional=true }
+xformers = { version="^0.0.20", optional=true }
 
 [tool.poetry.extras]
 azure = ["pulumi", "pulumi-azure-native"]
